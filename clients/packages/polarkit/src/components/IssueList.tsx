--- conflicted
+++ resolved
@@ -40,14 +40,7 @@
   pullRequests: Map<string, PullRequestRead>
   pledges: Map<string, PledgeRead>
 }) => {
-<<<<<<< HEAD
-  const { issues, pullRequests, pledges, orgs, repos } = props
-  if (!issues) return <div>Loading issues...</div>
-  if (!pullRequests) return <div>Loading pull requests...</div>
-  if (!pledges) return <div>Loading pledges...</div>
-=======
   const { issues, pullRequests, rewards, orgs, repos } = props
->>>>>>> 6bc32e4c
 
   const [sortedIssues, setSortedIssues] = useState<IssueListItemData[]>([])
 
@@ -65,7 +58,7 @@
       }
     })
     setSortedIssues(sorted)
-  }, [issues, pullRequests, pledges, orgs, repos])
+  }, [issues, pullRequests, rewards, orgs, repos])
 
   if (!issues) return <div>Loading issues...</div>
   if (!pullRequests) return <div>Loading pull requests...</div>
@@ -75,18 +68,6 @@
     <div className="space-y-2 divide-y divide-gray-200">
       {sortedIssues.map((i) => {
         return (
-<<<<<<< HEAD
-          <>
-            <IssueListItem
-              issue={i.issue}
-              pullRequests={i.pullRequests}
-              pledges={i.pledges}
-              org={i.org}
-              repo={i.repo}
-              key={i.issue.id}
-            />
-          </>
-=======
           <IssueListItem
             issue={i.issue}
             pullRequests={i.pullRequests}
@@ -95,7 +76,6 @@
             repo={i.repo}
             key={i.issue.id}
           />
->>>>>>> 6bc32e4c
         )
       })}
     </div>
